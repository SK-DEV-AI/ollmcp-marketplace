--- conflicted
+++ resolved
@@ -3,11 +3,9 @@
 pkgname='ollmcp-marketplace-git'
 _pkgname='ollmcp-marketplace'
 _subpkgname='mcp-client-for-ollama'
-<<<<<<< HEAD
+
 pkgver=r24.c07d2be # This will be updated by pkgver()
-=======
-pkgver=r18.df36fad # This will be updated by pkgver()
->>>>>>> c07d2be9
+
 pkgrel=1
 pkgdesc="A TUI client for interacting with Ollama models and MCP servers, now with MCP-HUB."
 arch=('any')
